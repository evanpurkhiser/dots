#!/bin/bash

# Do completion from a passed list of paths
#
# Accepts 2 arguments
# 1. The list of paths to complete from
# 2. The current word being completed
__dots_path_comp()
{
    # This forces readline to only display the last item separated by a slash
    compopt -o filenames

    local IFS=$'\n'
    local k="${#COMPREPLY[@]}"

    for path in $(compgen -W "$1" -- $2)
    do
        local trailing_trim

        # Determine what to trim from the end
        trailing_trim="${path#${2%/*}/}/"
        trailing_trim="${trailing_trim#*/}"
        trailing_trim="${trailing_trim%/}"

        # Don't add a space if there is more to complete
        [[ "$trailing_trim" != "" ]] && compopt -o nospace

        # Remove the slash if mark-directories is off
        if ! _rl_enabled mark-directories
        then
            # If The current typed path doesnt have a slash in it yet check if
            # it is the full first portion of a path and ignore everything after
            # if it is. We don't have to do this once the typed path has a slash
            # in it as the logic above will pick up on it
            [[ "$2" != */* && "$path" == ${2}/* ]] && path="$2/$trailing_trim"

            trailing_trim="/$trailing_trim"
        fi

        COMPREPLY[k++]="${path%%${trailing_trim}}"
    done
}

# Executes a dot command and caches the output. The cache will be invalidated
# when the source directory has a file modified after the cache date. The cached
# variable name will be the passed arguments concatenated with underscores and
# all non alpha-numeric characters replaced with underscores,  then prefixed
# with '__dots_cache'.
#
# Accepts a variable number of arguments
__dots_cache() {
    # Get the last updated time of the source config files
    local source_path="$HOME/.local/etc"

    if [[ "$OSTYPE" == "darwin"* ]]
    then
        local last_update="$(find "$source_path" \
            -path "$source_path/.git" -prune -o  \
            -type f -exec stat -f'%m' {} + | sort -n | tail -1)"

    else
        local last_update="$(find "$source_path" \
            -path "$source_path/.git" -prune -o  \
            -type f -printf '%T@\n' | sort -n | tail -1)"
    fi

    # Get the name of the cached variables
    local parameters="$@"
    local variable_name="__dots_cache_${parameters//[^a-zA-Z0-9_]/_}"
    local cache_ts_name="${variable_name}_ts"

    # Cache the command output if not cached or expired
    if [[ -z ${!cache_ts_name} || ((${!cache_ts_name} < $last_update)) ]]
    then
        # Update the cache and timestamp variables
        eval "$cache_ts_name=$(date +%s)"
        eval "$variable_name=\"\$(dots \$parameters)\""
    fi
}

_dots_completions()
{
    local base_cmds=(groups diff files install help)
    local base_flags=(-c --config)

    local cur=${COMP_WORDS[$COMP_CWORD]}
    local prev=${COMP_WORDS[$COMP_CWORD-1]}

    # Determine the command position
    local cmd_index=1
    [[ ${COMP_WORDS[1]} =~ -c|--config ]] && cmd_index=3

    # Include additional flags for the first word
    if [[ $COMP_CWORD == 1 ]]
    then
        COMPREPLY=( $(compgen -W "${base_cmds[*]} ${base_flags[*]}" -- "$cur") )
        return
    fi

    # Perform file completion for the config option
    if [[ $cmd_index > $COMP_CWORD ]]
    then
        compopt -o default
        return
    fi

    # Perform completion on the base command
    if [[ $COMP_CWORD == $cmd_index ]]
    then
        COMPREPLY=( $(compgen -W "${base_cmds[*]}" -- "$cur") )
        return
    fi

    # Sub command index
    local cmd2_index=$(( cmd_index + 1 ))

    # Perform completion for sub-commands
    case "${COMP_WORDS[$cmd_index]}" in
        groups)
            # Complete group sub commands
            if [[ $COMP_CWORD == $cmd2_index ]]
            then
<<<<<<< HEAD
                COMPREPLY=( $(compgen -W "known current clear set add del" -- "$cur") )

            # Complete group set and group add command
        elif [[ $COMP_CWORD > $cmd2_index && ( "${COMP_WORDS[$cmd2_index]}" == "set" || "${COMP_WORDS[$cmd2_index]}" == "add" )]]
            then
                __dots_cache groups known
                __dots_path_comp "$__dots_cache_groups_known" "$cur"

            # Complete group del command
        elif [[ $COMP_CWORD > $cmd2_index && "${COMP_WORDS[$cmd2_index]}" == "del" ]]
            then
                __dots_cache groups current
                __dots_path_comp "$__dots_cache_groups_current" "$cur"
=======
                COMPREPLY=( $(compgen -W "known current clear set" -- "$cur") )

            # Complete group set command
            elif [[ $COMP_CWORD > $cmd2_index && "${COMP_WORDS[$cmd2_index]}" == "set" ]]
            then
                __dots_cache groups known
                __dots_path_comp "$__dots_cache_groups_known" "$cur"
>>>>>>> 2d7570eb
            fi
            ;;
        diff)
            # Do git diff completion
            if [[ "$cur" == --* ]]
            then
                local git_comp_file="/usr/share/bash-completion/completions/git"

                # Load in the git completion file if nessicary
                if [[ -z "$__git_diff_common_options" && -e "$git_comp_file" ]]
                then
                    source "$git_comp_file"
                fi

                # If we were able to load it do completion with common options
                if [[ -n "$__git_diff_common_options" ]]
                then
                    COMPREPLY=( $(compgen -W "$__git_diff_common_options" -- "$cur") )
                fi

            # Do config file path completion
            else
                __dots_cache files
                __dots_path_comp "$__dots_cache_files" "$cur"
            fi
            ;;
        files)
            __dots_cache files
            __dots_path_comp "$__dots_cache_files" "$cur"
            ;;
        install)
            # Complete location
            if [[ "$prev" =~ -l|--location ]]
            then
                compopt -o default

            # Complete location flag
            elif [[ $cur == -* ]]
            then
<<<<<<< HEAD
                COMPREPLY=( $(compgen -W "-l --location -r --reinstal" -- "$cur") )
=======
                COMPREPLY=( $(compgen -W "-l --location" -- "$cur") )
>>>>>>> 2d7570eb

            # Complete configuration file paths
            else
                __dots_cache files
                __dots_path_comp "$__dots_cache_files" "$cur"
            fi
            ;;
    esac
}

complete -F _dots_completions dots<|MERGE_RESOLUTION|>--- conflicted
+++ resolved
@@ -120,29 +120,19 @@
             # Complete group sub commands
             if [[ $COMP_CWORD == $cmd2_index ]]
             then
-<<<<<<< HEAD
                 COMPREPLY=( $(compgen -W "known current clear set add del" -- "$cur") )
 
             # Complete group set and group add command
-        elif [[ $COMP_CWORD > $cmd2_index && ( "${COMP_WORDS[$cmd2_index]}" == "set" || "${COMP_WORDS[$cmd2_index]}" == "add" )]]
-            then
-                __dots_cache groups known
-                __dots_path_comp "$__dots_cache_groups_known" "$cur"
+            elif [[ $COMP_CWORD > $cmd2_index && ( "${COMP_WORDS[$cmd2_index]}" == "set" || "${COMP_WORDS[$cmd2_index]}" == "add" )]]
+                then
+                    __dots_cache groups known
+                    __dots_path_comp "$__dots_cache_groups_known" "$cur"
 
-            # Complete group del command
-        elif [[ $COMP_CWORD > $cmd2_index && "${COMP_WORDS[$cmd2_index]}" == "del" ]]
-            then
-                __dots_cache groups current
-                __dots_path_comp "$__dots_cache_groups_current" "$cur"
-=======
-                COMPREPLY=( $(compgen -W "known current clear set" -- "$cur") )
-
-            # Complete group set command
-            elif [[ $COMP_CWORD > $cmd2_index && "${COMP_WORDS[$cmd2_index]}" == "set" ]]
-            then
-                __dots_cache groups known
-                __dots_path_comp "$__dots_cache_groups_known" "$cur"
->>>>>>> 2d7570eb
+                # Complete group del command
+            elif [[ $COMP_CWORD > $cmd2_index && "${COMP_WORDS[$cmd2_index]}" == "del" ]]
+                then
+                    __dots_cache groups current
+                    __dots_path_comp "$__dots_cache_groups_current" "$cur"
             fi
             ;;
         diff)
@@ -182,11 +172,7 @@
             # Complete location flag
             elif [[ $cur == -* ]]
             then
-<<<<<<< HEAD
                 COMPREPLY=( $(compgen -W "-l --location -r --reinstal" -- "$cur") )
-=======
-                COMPREPLY=( $(compgen -W "-l --location" -- "$cur") )
->>>>>>> 2d7570eb
 
             # Complete configuration file paths
             else
